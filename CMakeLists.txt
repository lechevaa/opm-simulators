--- conflicted
+++ resolved
@@ -149,15 +149,6 @@
  endif()
 
  # create a symbolic link from flow to flow_legacy
-<<<<<<< HEAD
-ADD_CUSTOM_TARGET(flow ALL
-	COMMAND ${CMAKE_COMMAND} -E create_symlink "flow_legacy" "${CMAKE_BINARY_DIR}/bin/flow")
-install(
-	FILES "${CMAKE_BINARY_DIR}/bin/flow"
-	DESTINATION "${CMAKE_INSTALL_PREFIX}/bin"
-	)
-=======
 message("create symlink")
 ADD_CUSTOM_TARGET(flow ALL
 	                COMMAND ${CMAKE_COMMAND} -E create_symlink "flow_legacy" "${CMAKE_BINARY_DIR}/bin/flow")
->>>>>>> a6f76dda
