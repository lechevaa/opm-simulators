--- conflicted
+++ resolved
@@ -294,22 +294,9 @@
                     return;
                 }
 
-<<<<<<< HEAD
-                res.compress();
-                return res;
-            }
-
-            void addRhs(BVector& x, Mat& jac) const {
-                assert(x.size() == rhs_.size());
-                x += rhs_;
-                // jac = A + duneA
-                jac = matAdd( jac, duneA_ );
-                //jac += duneA_;
-=======
                 BVector invDrw(invDuneD_.N());
                 invDuneD_.mv(resWell_,invDrw);
                 duneB_.mmtv(invDrw, r);
->>>>>>> cd749b34
             }
 
             // subtract B*inv(D)*C * x from A*x
@@ -634,20 +621,7 @@
                         BVector dx_well (nw);
                         invDuneD_.mv(resWell_, dx_well);
 
-<<<<<<< HEAD
-                        V dx_new_eigen(np*nw);
-                        for( int p=0; p<np; ++p) {
-
-                            for (int w = 0; w < nw; ++w) {
-                                int idx = w + nw*p;
-
-                                dx_new_eigen(idx) = dx_new[w][flowPhaseToEbosCompIdx(p)];
-                            }
-                        }
-                        updateWellState(dx_new_eigen.array(), well_state);
-=======
                         updateWellState(dx_well, well_state);
->>>>>>> cd749b34
                         updateWellControls(well_state);
                         setWellVariables(well_state);
                     }
@@ -1503,10 +1477,7 @@
             }
 
             EvalWell wellVolumeFraction(const int wellIdx, const int phaseIdx) const {
-<<<<<<< HEAD
-=======
                 assert(wells().number_of_phases == 3);
->>>>>>> cd749b34
                 const int nw = wells().number_of_wells;
                 if (phaseIdx == Water) {
                    return wellVariables_[nw + wellIdx];
