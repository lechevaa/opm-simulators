/*
  Copyright 2013 SINTEF ICT, Applied Mathematics.
  Copyright 2013 Statoil ASA.

  This file is part of the Open Porous Media Project (OPM).

  OPM is free software: you can redistribute it and/or modify
  it under the terms of the GNU General Public License as published by
  the Free Software Foundation, either version 3 of the License, or
  (at your option) any later version.

  OPM is distributed in the hope that it will be useful,
  but WITHOUT ANY WARRANTY; without even the implied warranty of
  MERCHANTABILITY or FITNESS FOR A PARTICULAR PURPOSE.  See the
  GNU General Public License for more details.

  You should have received a copy of the GNU General Public License
  along with OPM.  If not, see <http://www.gnu.org/licenses/>.
*/

#ifndef OPM_IMPESTPFAAD_HEADER_INCLUDED
#define OPM_IMPESTPFAAD_HEADER_INCLUDED

#include "AutoDiffBlock.hpp"
#include "AutoDiffHelpers.hpp"

#include <opm/core/simulator/BlackoilState.hpp>
#include <opm/core/simulator/WellState.hpp>
#include <opm/core/utility/ErrorMacros.hpp>
#include <opm/core/linalg/LinearSolverInterface.hpp>
#include <opm/core/wells.h>

#include <algorithm>
#include <cassert>
#include <vector>

#include <boost/shared_ptr.hpp>

struct UnstructuredGrid;

namespace {
    std::vector<int>
    buildAllCells(const int nc)
    {
        std::vector<int> all_cells(nc);

        for (int c = 0; c < nc; ++c) { all_cells[c] = c; }

        return all_cells;
    }
}

namespace Opm {


    template <typename Scalar, class BOFluid>
    class PressureDependentFluidData {
    public:
        typedef AutoDiff::ForwardBlock<Scalar> ADB;
        typedef typename AutoDiff::ForwardBlock<Scalar>::V V;
        typedef typename AutoDiff::ForwardBlock<Scalar>::M M;

        PressureDependentFluidData(const int      nc,
                                   const BOFluid& fluid)
            : nc_   (nc)
            , np_   (fluid.numPhases())
            , cells_(buildAllCells(nc))
            , fluid_(fluid)
            , A_    (nc_, np_ * np_)
            , dA_   (nc_, np_ * np_)
            , mu_   (nc_, np_      )
            , dmu_  (nc_, np_      )
            , kr_   (nc_, np_      )
            , zero_ (ADB::V::Zero(nc, 1))
            , one_  (ADB::V::Ones(nc, 1))
        {
        }

        void
        computeSatQuant(const BlackoilState& state)
        {
            const std::vector<double>& s = state.saturation();

            assert (s.size() == std::vector<double>::size_type(nc_ * np_));

            double* dkrds = 0;  // Ignore rel-perm derivatives
            fluid_.relperm(nc_, & s[0], & cells_[0],
                           kr_.data(), dkrds);
        }

        void
        computePressQuant(const BlackoilState& state)
        {
            const std::vector<double>& p = state.pressure();
            const std::vector<double>& z = state.surfacevol();

            assert (p.size() == std::vector<double>::size_type(nc_ * 1  ));
            assert (z.size() == std::vector<double>::size_type(nc_ * np_));

            fluid_.matrix   (nc_, & p[0], & z[0], & cells_[0],
                             A_ .data(), dA_ .data());

            fluid_.viscosity(nc_, & p[0], & z[0], & cells_[0],
                             mu_.data(), /*dmu_.data()*/ 0);
        }

        ADB
        fvf(const int phase, const ADB& p) const
        {
            assert (0     <= phase);
            assert (phase <  np_  );

            typedef typename ADB::V V;

            const V A  = A_ .block(0, phase * (np_ + 1), nc_, 1);
            const V dA = dA_.block(0, phase * (np_ + 1), nc_, 1);

<<<<<<< HEAD
            std::vector<typename ADB::M> jac(p.numBlocks());
            assert(p.numBlocks() == 2);
            jac[0] = spdiag(dA);
            assert(jac[0].cols() == p.blockPattern()[0]);
            jac[1] = M(A.rows(), p.blockPattern()[1]);
=======
            const std::vector<typename ADB::M> jac(1, spdiag(dA));

>>>>>>> 61f184cd
            return one_ / ADB::function(A, jac);
        }

        typename ADB::V
        phaseRelPerm(const int phase) const
        {
            const typename ADB::V kr = kr_.block(0, phase, nc_, 1);

            return kr;
        }

        ADB
        phaseViscosity(const int phase, const ADB& p) const
        {
            assert (0     <= phase);
            assert (phase <  np_  );

            typedef typename ADB::V V;

            const V mu  = mu_ .block(0, phase, nc_, 1);
            const V dmu = dmu_.block(0, phase, nc_, 1);

<<<<<<< HEAD
            std::vector<typename ADB::M> jac(p.numBlocks());
            assert(p.numBlocks() == 2);
            jac[0] = spdiag(dmu);
            assert(jac[0].cols() == p.blockPattern()[0]);
            jac[1] = M(mu.rows(), p.blockPattern()[1]);
=======
            const std::vector<typename ADB::M> jac(1, spdiag(dmu));
>>>>>>> 61f184cd

            return ADB::function(mu, jac);
        }

    private:
        const int nc_;
        const int np_;

        const std::vector<int> cells_;
        const BOFluid&         fluid_;

        typedef Eigen::Array<Scalar,
                             Eigen::Dynamic,
                             Eigen::Dynamic,
                             Eigen::RowMajor> DerivedQuant;

        // Pressure dependent quantities (essentially B and \mu)
        DerivedQuant A_  ;
        DerivedQuant dA_ ;
        DerivedQuant mu_ ;
        DerivedQuant dmu_;

        // Saturation dependent quantities (rel-perm only)
        DerivedQuant kr_;

        const typename ADB::V zero_;
        const typename ADB::V one_ ;
    };

    template <class BOFluid, class GeoProps>
    class ImpesTPFAAD {
    public:
        ImpesTPFAAD(const UnstructuredGrid& grid ,
                    const BOFluid&          fluid,
                    const GeoProps&         geo  ,
                    const Wells&            wells,
                    const LinearSolverInterface& linsolver)
            : grid_     (grid)
            , geo_      (geo)
            , wells_    (wells)
            , linsolver_(linsolver)
            , pdepfdata_(grid.number_of_cells, fluid)
            , ops_      (grid)
            , cell_residual_ (ADB::null())
            , well_residual_ (ADB::null())
        {
        }

        void
        solve(const double   dt,
              BlackoilState& state,
              WellState& well_state)
        {
            pdepfdata_.computeSatQuant(state);

            assemble(dt, state, well_state);

            const int nc = grid_.number_of_cells;
            M matr = cell_residual_.derivative()[0];
            V dp(nc);
            const V p0 = Eigen::Map<const V>(&state.pressure()[0], nc, 1);
            Opm::LinearSolverInterface::LinearSolverReport rep
                = linsolver_.solve(nc, matr.nonZeros(),
                                   matr.outerIndexPtr(), matr.innerIndexPtr(), matr.valuePtr(),
                                   cell_residual_.value().data(), dp.data());
            if (!rep.converged) {
                THROW("ImpesTPFAAD::solve(): Linear solver convergence failure.");
            }
            const V p = p0 - dp;
            std::copy(&p[0], &p[0] + nc, state.pressure().begin());
        }

    private:
        // Disallow copying and assignment
        ImpesTPFAAD(const ImpesTPFAAD& rhs);
        ImpesTPFAAD& operator=(const ImpesTPFAAD& rhs);

        typedef PressureDependentFluidData<double, BOFluid> PDepFData;
        typedef typename PDepFData::ADB ADB;
        typedef typename ADB::V V;
        typedef typename ADB::M M;

        const UnstructuredGrid& grid_;
        const GeoProps&         geo_ ;
        const Wells&            wells_;
        const LinearSolverInterface& linsolver_;
        PDepFData               pdepfdata_;
        HelperOps               ops_;
        ADB                     cell_residual_;
        ADB                     well_residual_;

        void
        assemble(const double         dt,
                 const BlackoilState& state,
                 const WellState& well_state)
        {
            typedef Eigen::Array<double,
                                 Eigen::Dynamic,
                                 Eigen::Dynamic,
                                 Eigen::RowMajor> DataBlock;

            const V& pv = geo_.poreVolume();
            const int nc = grid_.number_of_cells;
            const int np = state.numPhases();
            const int nw = wells_.number_of_wells;

            pdepfdata_.computePressQuant(state);

            const Eigen::Map<const DataBlock> z0all(&state.surfacevol()[0], nc, np);
            const DataBlock qall = DataBlock::Zero(nc, np);
            const V delta_t = dt * V::Ones(nc, 1);
            const V transi = subset(geo_.transmissibility(),
                                    ops_.internal_faces);
            const std::vector<int> well_cells(wells_.well_cells,
                                              wells_.well_cells + wells_.well_connpos[nw]);

            // Initialize AD variables: p (cell pressures) and bhp (well bhp).
            const V p0 = Eigen::Map<const V>(&state.pressure()[0], nc, 1);
            const V bhp0 = Eigen::Map<const V>(&well_state.bhp()[0], nw, 1);
            std::vector<V> vars0 = { p0, bhp0 };
            std::vector<ADB> vars= ADB::variables(vars0);
            const ADB& p = vars[0];
            const ADB& bhp = vars[1];
            std::vector<int> bpat = p.blockPattern();

            // Compute T_ij * (p_i - p_j) and use for upwinding.
            const ADB nkgradp = transi * (ops_.ngrad * p);
            const UpwindSelector<double> upwind(grid_, ops_, nkgradp.value());

            // Extract variables for perforation cell pressures
            // and corresponding perforation well pressures.
            const ADB p_perfcell = subset(p, well_cells);
            // Construct matrix to map wells->perforations.
            M well_to_perf(well_cells.size(), nw);
            typedef Eigen::Triplet<double> Tri;
            std::vector<Tri> w2p;
            for (int w = 0; w < nw; ++w) {
                for (int perf = wells_.well_connpos[w]; perf < wells_.well_connpos[w+1]; ++perf) {
                    w2p.emplace_back(perf, w, 1.0);
                }
            }
            well_to_perf.setFromTriplets(w2p.begin(), w2p.end());
            // Construct pressure difference vector for wells.
            const V well_perf_dp = V::Zero(well_cells.size()); // No gravity yet!
            // Finally construct well perforation pressures.
            const ADB p_perfwell = well_to_perf*bhp + well_perf_dp;
 
            cell_residual_ = ADB::constant(pv, bpat);
            for (int phase = 0; phase < np; ++phase) {
                const ADB cell_B = pdepfdata_.fvf(phase, p);

                const V   kr = pdepfdata_.phaseRelPerm(phase);
                const ADB mu = pdepfdata_.phaseViscosity(phase, p);
                const ADB mf = upwind.select(kr / mu);
                const ADB flux = mf * nkgradp;

                const ADB face_B = upwind.select(cell_B);

                const V z0 = z0all.block(0, phase, nc, 1);
                const V q  = qall .block(0, phase, nc, 1);

                ADB component_contrib = pv*z0 + delta_t*(q - (ops_.div * (flux / face_B)));
                cell_residual_ = cell_residual_ - (cell_B * component_contrib);
            }
        }
    };
} // namespace Opm

#endif  /* OPM_IMPESTPFAAD_HEADER_INCLUDED */<|MERGE_RESOLUTION|>--- conflicted
+++ resolved
@@ -115,16 +115,11 @@
             const V A  = A_ .block(0, phase * (np_ + 1), nc_, 1);
             const V dA = dA_.block(0, phase * (np_ + 1), nc_, 1);
 
-<<<<<<< HEAD
             std::vector<typename ADB::M> jac(p.numBlocks());
             assert(p.numBlocks() == 2);
             jac[0] = spdiag(dA);
             assert(jac[0].cols() == p.blockPattern()[0]);
             jac[1] = M(A.rows(), p.blockPattern()[1]);
-=======
-            const std::vector<typename ADB::M> jac(1, spdiag(dA));
-
->>>>>>> 61f184cd
             return one_ / ADB::function(A, jac);
         }
 
@@ -147,15 +142,11 @@
             const V mu  = mu_ .block(0, phase, nc_, 1);
             const V dmu = dmu_.block(0, phase, nc_, 1);
 
-<<<<<<< HEAD
             std::vector<typename ADB::M> jac(p.numBlocks());
             assert(p.numBlocks() == 2);
             jac[0] = spdiag(dmu);
             assert(jac[0].cols() == p.blockPattern()[0]);
             jac[1] = M(mu.rows(), p.blockPattern()[1]);
-=======
-            const std::vector<typename ADB::M> jac(1, spdiag(dmu));
->>>>>>> 61f184cd
 
             return ADB::function(mu, jac);
         }
